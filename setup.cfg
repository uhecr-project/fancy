--- conflicted
+++ resolved
@@ -26,11 +26,7 @@
     cmdstanpy
     seaborn
     versioneer
-<<<<<<< HEAD
-    ligo.skymap
-=======
     requests
->>>>>>> e1ee2302
 
 tests_require =
     pytest
