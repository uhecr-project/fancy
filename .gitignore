## for python
# Byte-compiled / optimized / DLL files
__pycache__/
*.py[cod]
*$py.class

# C extensions
*.so

# Distribution / packaging
.Python
build/
develop-eggs/
dist/
downloads/
eggs/
.eggs/
lib/
lib64/
parts/
sdist/
var/
wheels/
*.egg-info/
.installed.cfg
*.egg
MANIFEST

# PyInstaller
#  Usually these files are written by a python script from a template
#  before PyInstaller builds the exe, so as to inject date/other infos into it.
*.manifest
*.spec

# Installer logs
pip-log.txt
pip-delete-this-directory.txt

# Unit test / coverage reports
htmlcov/
.tox/
.coverage
.coverage.*
.cache
nosetests.xml
coverage.xml
*.cover
.hypothesis/
.pytest_cache/

# Translations
*.mo
*.pot

# Django stuff:
*.log
local_settings.py
db.sqlite3

# Flask stuff:
instance/
.webassets-cache

# Scrapy stuff:
.scrapy

# Sphinx documentation
docs/_build/

# PyBuilder
target/

# Jupyter Notebook
.ipynb_checkpoints

# pyenv
.python-version

# celery beat schedule file
celerybeat-schedule

# SageMath parsed files
*.sage.py

# Environments
.env
.venv
env/
venv/
ENV/
env.bak/
venv.bak/

# Spyder project settings
.spyderproject
.spyproject

# Rope project settings
.ropeproject

# mkdocs documentation
/site

# mypy
.mypy_cache/

## for mac
# General
.DS_Store
.AppleDouble
.LSOverride

# Icon must end with two \r
Icon


# Thumbnails
._*

# Files that might appear in the root of a volume
.DocumentRevisions-V100
.fseventsd
.Spotlight-V100
.TemporaryItems
.Trashes
.VolumeIcon.icns
.com.apple.timemachine.donotpresent

# Directories potentially created on remote AFP share
.AppleDB
.AppleDesktop
Network Trash Folder
Temporary Items
.apdisk

<<<<<<< HEAD
# cached stan models
=======
>>>>>>> be0ccf1d
*.pkl<|MERGE_RESOLUTION|>--- conflicted
+++ resolved
@@ -133,8 +133,6 @@
 Temporary Items
 .apdisk
 
-<<<<<<< HEAD
+
 # cached stan models
-=======
->>>>>>> be0ccf1d
 *.pkl