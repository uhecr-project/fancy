import pickle
import os
import numpy as np


def get_nucleartable():
<<<<<<< HEAD
    """Read dictionary from nuclear_table.pkl"""
    this_fpath = os.path.abspath(os.path.dirname(__file__))

    with open(os.path.join(this_fpath, "nuclear_table.pkl"), "rb") as f:
        nuc_table = pickle.load(f)
=======
    '''Read dictionary of nuclear tables'''
    nuc_table = {
        "p": (1, 1),
        "H": (1, 1),
        "He": (4, 2),
        "Li": (7, 3),
        "C": (12, 6),
        "N": (14, 7),
        "O": (16, 8),
        "Si": (28, 14),
        "Fe": (56, 26),
    }
>>>>>>> e1ee2302

    return nuc_table


"""Integral of Fischer distribution used to evaluate kappa_d"""


def fischer_int(kappa, cos_thetaP):
    """Integral of vMF function over all angles"""
    return (1.0 - np.exp(-kappa * (1 - cos_thetaP))) / (1.0 - np.exp(-2.0 * kappa))


def fischer_int_eq_P(kappa, cos_thetaP, P):
    """Equation to find roots for"""
    return fischer_int(kappa, cos_thetaP) - P


def f_theta_scalar(kappa, P=0.683):
    """Returns costheta"""
    if kappa <= 1e5 and kappa > 1e-3:
        return np.arccos(1 + np.log((1 - P * (1 - np.exp(-2 * kappa)))) / kappa)
    elif kappa > 1e5:
        return np.arccos(1 + np.log(1 - P) / kappa)
    elif kappa <= 1e-3:
        return np.arccos(1 + np.log(1 - 2 * P * kappa) / kappa)


def f_theta(kappa, P=0.683):
    """vectorized version"""
<<<<<<< HEAD
    return np.vectorize(f_theta_scalar)(kappa, P)

def theta_ex(Rex, B, D, lc=1):
    '''theta(deg), Rex(EV), B(nG), D(Mpc), lc(Mpc)'''
    return 2.3 * (50 / Rex) * B * np.sqrt(D / 10) * np.sqrt(lc)

def kappa_ex(Rex, B, D, lc=1):
    '''kappa, Rex(EV), B(nG), D(Mpc)'''
    return 7552 / (2.3 * (50 / Rex) * B * np.sqrt(D / 10) * np.sqrt(lc))**2
=======
    return np.vectorize(f_theta_scalar)(kappa, P)
>>>>>>> e1ee2302
<|MERGE_RESOLUTION|>--- conflicted
+++ resolved
@@ -4,13 +4,6 @@
 
 
 def get_nucleartable():
-<<<<<<< HEAD
-    """Read dictionary from nuclear_table.pkl"""
-    this_fpath = os.path.abspath(os.path.dirname(__file__))
-
-    with open(os.path.join(this_fpath, "nuclear_table.pkl"), "rb") as f:
-        nuc_table = pickle.load(f)
-=======
     '''Read dictionary of nuclear tables'''
     nuc_table = {
         "p": (1, 1),
@@ -23,7 +16,6 @@
         "Si": (28, 14),
         "Fe": (56, 26),
     }
->>>>>>> e1ee2302
 
     return nuc_table
 
@@ -53,7 +45,6 @@
 
 def f_theta(kappa, P=0.683):
     """vectorized version"""
-<<<<<<< HEAD
     return np.vectorize(f_theta_scalar)(kappa, P)
 
 def theta_ex(Rex, B, D, lc=1):
@@ -62,7 +53,4 @@
 
 def kappa_ex(Rex, B, D, lc=1):
     '''kappa, Rex(EV), B(nG), D(Mpc)'''
-    return 7552 / (2.3 * (50 / Rex) * B * np.sqrt(D / 10) * np.sqrt(lc))**2
-=======
-    return np.vectorize(f_theta_scalar)(kappa, P)
->>>>>>> e1ee2302
+    return 7552 / (2.3 * (50 / Rex) * B * np.sqrt(D / 10) * np.sqrt(lc))**2